##### MALAY #####

<<<<<<< HEAD
>>> Accuracy on average: 30.40%

>> Detection of 1000 single words (average length: 7 chars)
Accuracy: 25.80%
Erroneously classified as INDONESIAN: 26.20%, ENGLISH: 5.20%, SWAHILI: 3.10%, TAGALOG: 2.80%, LATIN: 2.70%, TSONGA: 2.10%, SOTHO: 1.80%, BASQUE: 1.70%, KLINGON: 1.60%, ESPERANTO: 1.40%, FRENCH: 1.30%, TSWANA: 1.30%, FINNISH: 1.20%, WELSH: 1.10%, SHONA: 1.10%, GANDA: 1.10%, CATALAN: 1.10%, XHOSA: 1.10%, ZULU: 1.10%, ESTONIAN: 1.00%, AFRIKAANS: 0.90%, LITHUANIAN: 0.90%, TURKISH: 0.90%, GERMAN: 0.80%, PORTUGUESE: 0.80%, DANISH: 0.80%, YORUBA: 0.80%, ROMANIAN: 0.80%, SOMALI: 0.80%, POLISH: 0.70%, BOKMAL: 0.60%, ITALIAN: 0.60%, SPANISH: 0.60%, BOSNIAN: 0.50%, SWEDISH: 0.50%, ALBANIAN: 0.50%, NYNORSK: 0.50%, AZERBAIJANI: 0.50%, CROATIAN: 0.40%, LATVIAN: 0.30%, SLOVENE: 0.30%, DUTCH: 0.30%, ICELANDIC: 0.20%, IRISH: 0.10%, HUNGARIAN: 0.10%

>> Detection of 1000 word pairs (average length: 15 chars)
Accuracy: 38.30%
Erroneously classified as INDONESIAN: 43.80%, ENGLISH: 3.60%, TAGALOG: 1.40%, SWAHILI: 1.30%, ALBANIAN: 1.10%, GERMAN: 1.10%, LATIN: 1.00%, SHONA: 0.80%, TSONGA: 0.60%, BASQUE: 0.50%, ESPERANTO: 0.50%, NYNORSK: 0.40%, SOTHO: 0.40%, TURKISH: 0.40%, WELSH: 0.40%, XHOSA: 0.40%, ITALIAN: 0.40%, AFRIKAANS: 0.30%, YORUBA: 0.30%, ZULU: 0.30%, DANISH: 0.30%, PORTUGUESE: 0.30%, GANDA: 0.20%, SOMALI: 0.20%, KLINGON: 0.20%, TSWANA: 0.20%, BOKMAL: 0.20%, DUTCH: 0.20%, ESTONIAN: 0.20%, FINNISH: 0.20%, ROMANIAN: 0.20%, SWEDISH: 0.10%, LITHUANIAN: 0.10%, FRENCH: 0.10%
=======
>>> Accuracy on average: 30.53%

>> Detection of 1000 single words (average length: 7 chars)
Accuracy: 26.10%
Erroneously classified as INDONESIAN: 26.30%, ENGLISH: 5.20%, SWAHILI: 3.30%, TAGALOG: 2.80%, LATIN: 2.70%, TSONGA: 2.20%, SOTHO: 1.80%, BASQUE: 1.70%, ESPERANTO: 1.50%, TSWANA: 1.40%, FRENCH: 1.30%, SHONA: 1.20%, GANDA: 1.20%, XHOSA: 1.20%, FINNISH: 1.20%, WELSH: 1.10%, CATALAN: 1.10%, ZULU: 1.10%, ESTONIAN: 1.00%, LITHUANIAN: 1.00%, AFRIKAANS: 0.90%, TURKISH: 0.90%, GERMAN: 0.80%, PORTUGUESE: 0.80%, DANISH: 0.80%, YORUBA: 0.80%, ROMANIAN: 0.80%, SOMALI: 0.80%, BOKMAL: 0.70%, POLISH: 0.70%, BOSNIAN: 0.60%, ITALIAN: 0.60%, SWEDISH: 0.60%, SPANISH: 0.60%, ALBANIAN: 0.50%, NYNORSK: 0.50%, AZERBAIJANI: 0.50%, CROATIAN: 0.40%, LATVIAN: 0.30%, SLOVENE: 0.30%, DUTCH: 0.30%, ICELANDIC: 0.20%, IRISH: 0.10%, HUNGARIAN: 0.10%

>> Detection of 1000 word pairs (average length: 15 chars)
Accuracy: 38.40%
Erroneously classified as INDONESIAN: 43.90%, ENGLISH: 3.60%, TAGALOG: 1.40%, SWAHILI: 1.30%, ALBANIAN: 1.10%, GERMAN: 1.10%, LATIN: 1.00%, SHONA: 0.80%, TSONGA: 0.60%, BASQUE: 0.50%, ESPERANTO: 0.50%, NYNORSK: 0.40%, SOTHO: 0.40%, TURKISH: 0.40%, WELSH: 0.40%, XHOSA: 0.40%, ITALIAN: 0.40%, AFRIKAANS: 0.30%, YORUBA: 0.30%, ZULU: 0.30%, DANISH: 0.30%, PORTUGUESE: 0.30%, GANDA: 0.20%, SOMALI: 0.20%, TSWANA: 0.20%, BOKMAL: 0.20%, DUTCH: 0.20%, ESTONIAN: 0.20%, FINNISH: 0.20%, ROMANIAN: 0.20%, SWEDISH: 0.10%, LITHUANIAN: 0.10%, FRENCH: 0.10%
>>>>>>> 28a5eb03

>> Detection of 1000 sentences (average length: 116 chars)
Accuracy: 27.10%
Erroneously classified as INDONESIAN: 70.30%, ENGLISH: 1.00%, TAGALOG: 0.70%, TSONGA: 0.20%, GERMAN: 0.20%, SOTHO: 0.20%, LATIN: 0.20%, CATALAN: 0.10%

>> Exact values: 30.399999999999995 25.8 38.3 27.1<|MERGE_RESOLUTION|>--- conflicted
+++ resolved
@@ -1,16 +1,5 @@
 ##### MALAY #####
 
-<<<<<<< HEAD
->>> Accuracy on average: 30.40%
-
->> Detection of 1000 single words (average length: 7 chars)
-Accuracy: 25.80%
-Erroneously classified as INDONESIAN: 26.20%, ENGLISH: 5.20%, SWAHILI: 3.10%, TAGALOG: 2.80%, LATIN: 2.70%, TSONGA: 2.10%, SOTHO: 1.80%, BASQUE: 1.70%, KLINGON: 1.60%, ESPERANTO: 1.40%, FRENCH: 1.30%, TSWANA: 1.30%, FINNISH: 1.20%, WELSH: 1.10%, SHONA: 1.10%, GANDA: 1.10%, CATALAN: 1.10%, XHOSA: 1.10%, ZULU: 1.10%, ESTONIAN: 1.00%, AFRIKAANS: 0.90%, LITHUANIAN: 0.90%, TURKISH: 0.90%, GERMAN: 0.80%, PORTUGUESE: 0.80%, DANISH: 0.80%, YORUBA: 0.80%, ROMANIAN: 0.80%, SOMALI: 0.80%, POLISH: 0.70%, BOKMAL: 0.60%, ITALIAN: 0.60%, SPANISH: 0.60%, BOSNIAN: 0.50%, SWEDISH: 0.50%, ALBANIAN: 0.50%, NYNORSK: 0.50%, AZERBAIJANI: 0.50%, CROATIAN: 0.40%, LATVIAN: 0.30%, SLOVENE: 0.30%, DUTCH: 0.30%, ICELANDIC: 0.20%, IRISH: 0.10%, HUNGARIAN: 0.10%
-
->> Detection of 1000 word pairs (average length: 15 chars)
-Accuracy: 38.30%
-Erroneously classified as INDONESIAN: 43.80%, ENGLISH: 3.60%, TAGALOG: 1.40%, SWAHILI: 1.30%, ALBANIAN: 1.10%, GERMAN: 1.10%, LATIN: 1.00%, SHONA: 0.80%, TSONGA: 0.60%, BASQUE: 0.50%, ESPERANTO: 0.50%, NYNORSK: 0.40%, SOTHO: 0.40%, TURKISH: 0.40%, WELSH: 0.40%, XHOSA: 0.40%, ITALIAN: 0.40%, AFRIKAANS: 0.30%, YORUBA: 0.30%, ZULU: 0.30%, DANISH: 0.30%, PORTUGUESE: 0.30%, GANDA: 0.20%, SOMALI: 0.20%, KLINGON: 0.20%, TSWANA: 0.20%, BOKMAL: 0.20%, DUTCH: 0.20%, ESTONIAN: 0.20%, FINNISH: 0.20%, ROMANIAN: 0.20%, SWEDISH: 0.10%, LITHUANIAN: 0.10%, FRENCH: 0.10%
-=======
 >>> Accuracy on average: 30.53%
 
 >> Detection of 1000 single words (average length: 7 chars)
@@ -20,10 +9,9 @@
 >> Detection of 1000 word pairs (average length: 15 chars)
 Accuracy: 38.40%
 Erroneously classified as INDONESIAN: 43.90%, ENGLISH: 3.60%, TAGALOG: 1.40%, SWAHILI: 1.30%, ALBANIAN: 1.10%, GERMAN: 1.10%, LATIN: 1.00%, SHONA: 0.80%, TSONGA: 0.60%, BASQUE: 0.50%, ESPERANTO: 0.50%, NYNORSK: 0.40%, SOTHO: 0.40%, TURKISH: 0.40%, WELSH: 0.40%, XHOSA: 0.40%, ITALIAN: 0.40%, AFRIKAANS: 0.30%, YORUBA: 0.30%, ZULU: 0.30%, DANISH: 0.30%, PORTUGUESE: 0.30%, GANDA: 0.20%, SOMALI: 0.20%, TSWANA: 0.20%, BOKMAL: 0.20%, DUTCH: 0.20%, ESTONIAN: 0.20%, FINNISH: 0.20%, ROMANIAN: 0.20%, SWEDISH: 0.10%, LITHUANIAN: 0.10%, FRENCH: 0.10%
->>>>>>> 28a5eb03
 
 >> Detection of 1000 sentences (average length: 116 chars)
 Accuracy: 27.10%
 Erroneously classified as INDONESIAN: 70.30%, ENGLISH: 1.00%, TAGALOG: 0.70%, TSONGA: 0.20%, GERMAN: 0.20%, SOTHO: 0.20%, LATIN: 0.20%, CATALAN: 0.10%
 
->> Exact values: 30.399999999999995 25.8 38.3 27.1+>> Exact values: 30.53333333333333 26.1 38.4 27.1